--- conflicted
+++ resolved
@@ -1,7 +1,11 @@
 package bfv
 
 import (
+	"encoding/binary"
+	"errors"
 	"github.com/ldsec/lattigo/ring"
+	"math"
+	"math/bits"
 )
 
 // KeyGenerator is a structure that stores the elements required to create new keys,
@@ -97,7 +101,6 @@
 	sk.sk = poly.CopyNew()
 }
 
-<<<<<<< HEAD
 // MarshalBinary encodes a secret-key on a byte slice. The total size in byte is 1 + N/4.
 func (sk *SecretKey) MarshalBinary() ([]byte, error) {
 
@@ -146,8 +149,6 @@
 	return nil
 }
 
-=======
->>>>>>> 43b064c8
 // Newpublickey generates a new publickkey from the provided secret-key
 func (keygen *KeyGenerator) NewPublicKey(sk *SecretKey) (pk *PublicKey) {
 
@@ -182,7 +183,6 @@
 	pk.pk[1] = p[1].CopyNew()
 }
 
-<<<<<<< HEAD
 // MarshalBinary encodes a public-key on a byte slice. The total size is 2 + 16 * N * numberModuliQ.
 func (pk *PublicKey) MarshalBinary() ([]byte, error) {
 
@@ -247,8 +247,6 @@
 	return nil
 }
 
-=======
->>>>>>> 43b064c8
 // NewKeyPair generates a new secret-key with distribution [1/3, 1/3, 1/3] and a corresponding public-key.
 func (keygen *KeyGenerator) NewKeyPair() (sk *SecretKey, pk *PublicKey) {
 	sk = keygen.NewSecretKey()
@@ -422,7 +420,160 @@
 				rotKey.evakey_rot_col_L[k].evakey[j][1] = evakey[j][1].CopyNew()
 			}
 		}
-<<<<<<< HEAD
+	case RotationRight:
+		if rotKey.evakey_rot_col_R == nil {
+			rotKey.evakey_rot_col_R = make(map[uint64]*SwitchingKey)
+		}
+		if rotKey.evakey_rot_col_R[k] == nil && k != 0 {
+			rotKey.evakey_rot_col_R[k] = new(SwitchingKey)
+			rotKey.evakey_rot_col_R[k].evakey = make([][2]*ring.Poly, len(evakey))
+			for j := range evakey {
+				rotKey.evakey_rot_col_R[k].evakey[j][0] = evakey[j][0].CopyNew()
+				rotKey.evakey_rot_col_R[k].evakey[j][1] = evakey[j][1].CopyNew()
+			}
+		}
+	case RotationRow:
+		if rotKey.evakey_rot_row == nil {
+			rotKey.evakey_rot_row = new(SwitchingKey)
+			rotKey.evakey_rot_row.evakey = make([][2]*ring.Poly, len(evakey))
+			for j := range evakey {
+				rotKey.evakey_rot_row.evakey[j][0] = evakey[j][0].CopyNew()
+				rotKey.evakey_rot_row.evakey[j][1] = evakey[j][1].CopyNew()
+			}
+		}
+	}
+}
+
+// genrotkey is a methode used in the rotation-keys generation.
+func genrotkey(keygen *KeyGenerator, sk *ring.Poly, gen uint64) (switchkey *SwitchingKey) {
+
+	ring.PermuteNTT(sk, gen, keygen.polypool)
+	keygen.context.Sub(keygen.polypool, sk, keygen.polypool)
+
+	for _, pj := range keygen.bfvcontext.specialprimes {
+		keygen.bfvcontext.contextKeys.MulScalar(keygen.polypool, pj, keygen.polypool)
+	}
+
+	switchkey = newswitchintkey(keygen.bfvcontext, keygen.polypool, sk)
+	keygen.polypool.Zero()
+
+	return
+}
+
+// newswitchintkey is a generic methode to generate key-switching keys used in the evaluation, key-switching and rotation-keys generation.
+func newswitchintkey(bfvcontext *BfvContext, sk_in, sk_out *ring.Poly) (switchkey *SwitchingKey) {
+
+	switchkey = new(SwitchingKey)
+
+	context := bfvcontext.contextKeys
+
+	var index uint64
+
+	// delta_sk = sk_input - sk_output = GaloisEnd(sk_output, rotation) - sk_output
+
+	switchkey.evakey = make([][2]*ring.Poly, bfvcontext.beta)
+
+	for i := uint64(0); i < bfvcontext.beta; i++ {
+
+		// e
+		switchkey.evakey[i][0] = bfvcontext.gaussianSampler.SampleNTTNew()
+		context.MForm(switchkey.evakey[i][0], switchkey.evakey[i][0])
+		// a
+		switchkey.evakey[i][1] = context.NewUniformPoly()
+
+		// e + sk_in * (qiBarre*qiStar) * 2^w
+		// (qiBarre*qiStar)%qi = 1, else 0
+
+		for j := uint64(0); j < bfvcontext.alpha; j++ {
+
+			index = i*bfvcontext.alpha + j
+
+			qi := context.Modulus[index]
+			p0tmp := sk_in.Coeffs[index]
+			p1tmp := switchkey.evakey[i][0].Coeffs[index]
+
+			for w := uint64(0); w < context.N; w++ {
+				p1tmp[w] = ring.CRed(p1tmp[w]+p0tmp[w], qi)
+			}
+
+			// Handles the case where nb pj does not divides nb qi
+			if index >= uint64(len(context.Modulus)-1) {
+				break
+			}
+
+		}
+
+		// sk_in * (qiBarre*qiStar) * 2^w - a*sk + e
+		context.MulCoeffsMontgomeryAndSub(switchkey.evakey[i][1], sk_out, switchkey.evakey[i][0])
+	}
+
+	return
+}
+
+// MarshalBinary encodes an evaluation key on a byte slice. The total size depends on each modulus size and the bit decomp.
+// It will approximately be 5 + maxDegree * numberModuli * ( 1 + 2 * 8 * N * numberModuli * logQi/bitDecomp).
+func (evaluationkey *EvaluationKey) MarshalBinary() ([]byte, error) {
+
+	var err error
+
+	N := uint64(len(evaluationkey.evakey[0].evakey[0][0][0].Coeffs[0]))
+	numberModuli := uint64(len(evaluationkey.evakey[0].evakey[0][0][0].Coeffs))
+	decomposition := numberModuli
+	bitDecomp := evaluationkey.evakey[0].bitDecomp
+
+	maxDegree := uint64(len(evaluationkey.evakey))
+
+	if numberModuli > 0xFF {
+		return nil, errors.New("cannot marshal evaluationkey -> max number moduli uint16 overflow")
+	}
+
+	if decomposition > 0xFF {
+		return nil, errors.New("cannot marshal evaluationkey -> max decomposition uint16 overflow")
+	}
+
+	if bitDecomp > 0xFF {
+		return nil, errors.New("cannot marshal evaluationkey -> max bitDecomp uint16 overflow")
+	}
+
+	if maxDegree > 0xFF {
+		return nil, errors.New("cannot marshal evaluationkey -> max degree uint16 overflow")
+	}
+
+	var dataLen uint64
+	dataLen = 5
+	for i := uint64(0); i < maxDegree; i++ {
+		for j := uint64(0); j < decomposition; j++ {
+			dataLen += 1                                                                         //Information about the size of the bitdecomposition
+			dataLen += 2 * 8 * N * numberModuli * uint64(len(evaluationkey.evakey[i].evakey[j])) // nb coefficients * 8
+		}
+	}
+
+	data := make([]byte, dataLen)
+
+	data[0] = uint8(bits.Len64(uint64(N)) - 1)
+	data[1] = uint8(numberModuli)
+	data[2] = uint8(decomposition)
+	data[3] = uint8(bitDecomp)
+	data[4] = uint8(maxDegree)
+
+	pointer := uint64(5)
+
+	var bitLog uint8
+	for i := uint64(0); i < maxDegree; i++ {
+		for j := uint64(0); j < decomposition; j++ {
+			bitLog = uint8(len(evaluationkey.evakey[i].evakey[j]))
+			data[pointer] = bitLog
+			pointer += 1
+			for x := uint8(0); x < bitLog; x++ {
+				if pointer, err = ring.WriteCoeffsTo(pointer, N, numberModuli, evaluationkey.evakey[i].evakey[j][x][0].Coeffs, data); err != nil {
+					return nil, err
+				}
+
+				if pointer, err = ring.WriteCoeffsTo(pointer, N, numberModuli, evaluationkey.evakey[i].evakey[j][x][1].Coeffs, data); err != nil {
+					return nil, err
+				}
+			}
+		}
 	}
 
 	return data, nil
@@ -487,21 +638,66 @@
 				pointer, _ = ring.DecodeCoeffs(pointer, N, numberModuli, evaluationkey.evakey[i].evakey[j][x][0].Coeffs, data)
 				pointer, _ = ring.DecodeCoeffs(pointer, N, numberModuli, evaluationkey.evakey[i].evakey[j][x][1].Coeffs, data)
 			}
-=======
-	case RotationRight:
-		if rotKey.evakey_rot_col_R == nil {
-			rotKey.evakey_rot_col_R = make(map[uint64]*SwitchingKey)
->>>>>>> 43b064c8
-		}
-		if rotKey.evakey_rot_col_R[k] == nil && k != 0 {
-			rotKey.evakey_rot_col_R[k] = new(SwitchingKey)
-			rotKey.evakey_rot_col_R[k].evakey = make([][2]*ring.Poly, len(evakey))
-			for j := range evakey {
-				rotKey.evakey_rot_col_R[k].evakey[j][0] = evakey[j][0].CopyNew()
-				rotKey.evakey_rot_col_R[k].evakey[j][1] = evakey[j][1].CopyNew()
-			}
-		}
-<<<<<<< HEAD
+		}
+	}
+
+	return nil
+}
+
+// MarshalBinary encodes an switching-key on a byte slice. The total size in byte will be approximately 5 + numberModuli * ( 1 + 2 * 8 * N * numberModuli * logQi/bitDecomp).
+func (switchkey *SwitchingKey) MarshalBinary() ([]byte, error) {
+
+	var err error
+
+	N := uint64(len(switchkey.evakey[0][0][0].Coeffs[0]))
+	level := uint64(len(switchkey.evakey[0][0][0].Coeffs))
+	decomposition := level
+	bitDecomp := switchkey.bitDecomp
+
+	if level > 0xFF {
+		return nil, errors.New("cannot marshal switching-key -> max number modulie uint8 overflow")
+	}
+
+	if decomposition > 0xFF {
+		return nil, errors.New("cannot marshal switching-key -> max decomposition uint8 overflow")
+	}
+
+	if bitDecomp > 0xFF {
+		return nil, errors.New("cannot marshal switching-key -> max bitDecomp uint8 overflow")
+	}
+
+	var dataLen uint64
+	dataLen = 4
+
+	for j := uint64(0); j < decomposition; j++ {
+		dataLen += 1                                                                    //Information about the size of the bitdecomposition
+		dataLen += 2 * 8 * N * level * decomposition * uint64(len(switchkey.evakey[j])) // nb coefficients * 8
+	}
+
+	data := make([]byte, dataLen)
+
+	data[0] = uint8(bits.Len64(uint64(N)) - 1)
+	data[1] = uint8(level)
+	data[2] = uint8(decomposition)
+	data[3] = uint8(bitDecomp)
+
+	pointer := uint64(4)
+
+	var bitLog uint8
+
+	for j := uint64(0); j < decomposition; j++ {
+		bitLog = uint8(len(switchkey.evakey[j]))
+		data[pointer] = bitLog
+		pointer += 1
+		for x := uint8(0); x < bitLog; x++ {
+			if pointer, err = ring.WriteCoeffsTo(pointer, N, level, switchkey.evakey[j][x][0].Coeffs, data); err != nil {
+				return nil, err
+			}
+
+			if pointer, err = ring.WriteCoeffsTo(pointer, N, level, switchkey.evakey[j][x][1].Coeffs, data); err != nil {
+				return nil, err
+			}
+		}
 	}
 
 	return data, nil
@@ -534,37 +730,163 @@
 
 			if uint64(len(switchkey.evakey[j][x][1].Coeffs)) != decomposition {
 				return errors.New("cannot unmarshal switching-key -> receiver (numberModuli does not match data)")
-=======
-	case RotationRow:
-		if rotKey.evakey_rot_row == nil {
-			rotKey.evakey_rot_row = new(SwitchingKey)
-			rotKey.evakey_rot_row.evakey = make([][2]*ring.Poly, len(evakey))
-			for j := range evakey {
-				rotKey.evakey_rot_row.evakey[j][0] = evakey[j][0].CopyNew()
-				rotKey.evakey_rot_row.evakey[j][1] = evakey[j][1].CopyNew()
->>>>>>> 43b064c8
-			}
-		}
-	}
-}
-
-// genrotkey is a methode used in the rotation-keys generation.
-func genrotkey(keygen *KeyGenerator, sk *ring.Poly, gen uint64) (switchkey *SwitchingKey) {
-
-	ring.PermuteNTT(sk, gen, keygen.polypool)
-	keygen.context.Sub(keygen.polypool, sk, keygen.polypool)
-
-	for _, pj := range keygen.bfvcontext.specialprimes {
-		keygen.bfvcontext.contextKeys.MulScalar(keygen.polypool, pj, keygen.polypool)
-	}
-
-	switchkey = newswitchintkey(keygen.bfvcontext, keygen.polypool, sk)
-	keygen.polypool.Zero()
-
-	return
-}
-
-<<<<<<< HEAD
+			}
+
+			pointer, _ = ring.DecodeCoeffs(pointer, N, level, switchkey.evakey[j][x][0].Coeffs, data)
+			pointer, _ = ring.DecodeCoeffs(pointer, N, level, switchkey.evakey[j][x][1].Coeffs, data)
+		}
+	}
+
+	return nil
+}
+
+// MarshalBinary encodes a rotationkeys structure on a byte slice. The total size in byte is approximately
+// 5 + 4*(nb left rot + num right rot) + (nb left rot + num right rot + 1 (if rotate row)) * numberModuli * ( 1 + 2 * 8 * N * numberModuli * logQi/bitDecomp).
+func (rotationkey *RotationKeys) MarshalBinary() ([]byte, error) {
+
+	var err error
+
+	N := uint64(rotationkey.bfvcontext.n)
+	numberModuli := uint64(len(rotationkey.bfvcontext.contextQ.Modulus))
+	decomposition := numberModuli
+	bitDecomp := rotationkey.bitDecomp
+	mappingRow := 0
+	mappingColL := []uint64{}
+	mappingColR := []uint64{}
+
+	if numberModuli > 0xFF {
+		return nil, errors.New("error : max number modulies uint16 overflow")
+	}
+
+	if decomposition > 0xFF {
+		return nil, errors.New("error : max decomposition uint16 overflow")
+	}
+
+	if bitDecomp > 0xFF {
+		return nil, errors.New("error : max bitDecomp uint16 overflow")
+	}
+
+	var dataLen uint64
+	dataLen = 13
+
+	for i := uint64(1); i < rotationkey.bfvcontext.n>>1; i++ {
+		if rotationkey.evakey_rot_col_L[i] != nil {
+
+			mappingColL = append(mappingColL, i)
+
+			for j := uint64(0); j < decomposition; j++ {
+				dataLen += 1                                                                                                 //Information about the size of the bitdecomposition
+				dataLen += 2 * 8 * N * numberModuli * decomposition * uint64(len(rotationkey.evakey_rot_col_L[i].evakey[j])) // nb coefficients * 8
+			}
+		}
+
+		if rotationkey.evakey_rot_col_L[i] != nil {
+
+			mappingColR = append(mappingColR, i)
+
+			for j := uint64(0); j < decomposition; j++ {
+				dataLen += 1                                                                                                 //Information about the size of the bitdecomposition
+				dataLen += 2 * 8 * N * numberModuli * decomposition * uint64(len(rotationkey.evakey_rot_col_L[i].evakey[j])) // nb coefficients * 8
+			}
+		}
+	}
+
+	if rotationkey.evakey_rot_row != nil {
+		mappingRow = 1
+		for j := uint64(0); j < decomposition; j++ {
+			dataLen += 1                                                                                            //Information about the size of the bitdecomposition
+			dataLen += 2 * 8 * N * numberModuli * decomposition * uint64(len(rotationkey.evakey_rot_row.evakey[j])) // nb coefficients * 8
+		}
+	}
+
+	dataLen += uint64(len(mappingColL)+len(mappingColR)) << 2 // size needed to encode what rotation are present
+
+	data := make([]byte, dataLen)
+
+	data[0] = uint8(bits.Len64(uint64(N)) - 1)
+	data[1] = uint8(numberModuli)
+	data[2] = uint8(decomposition)
+	data[3] = uint8(bitDecomp)
+	data[4] = uint8(mappingRow)
+
+	pointer := uint64(5)
+
+	binary.BigEndian.PutUint32(data[pointer:pointer+4], uint32(len(mappingColL)))
+	pointer += 4
+
+	binary.BigEndian.PutUint32(data[pointer:pointer+4], uint32(len(mappingColR)))
+	pointer += 4
+
+	for _, i := range mappingColL {
+
+		binary.BigEndian.PutUint32(data[pointer:pointer+4], uint32(i))
+
+		pointer += 4
+	}
+
+	for _, i := range mappingColR {
+
+		binary.BigEndian.PutUint32(data[pointer:pointer+4], uint32(i))
+
+		pointer += 4
+	}
+
+	// Encodes the different rotation key indexes
+	var bitLog uint8
+	if mappingRow == 1 {
+		for j := uint64(0); j < decomposition; j++ {
+			bitLog = uint8(len(rotationkey.evakey_rot_row.evakey[j]))
+			data[pointer] = bitLog
+			pointer += 1
+			for x := uint8(0); x < bitLog; x++ {
+				if pointer, err = ring.WriteCoeffsTo(pointer, N, numberModuli, rotationkey.evakey_rot_row.evakey[j][x][0].Coeffs, data); err != nil {
+					return nil, err
+				}
+
+				if pointer, err = ring.WriteCoeffsTo(pointer, N, numberModuli, rotationkey.evakey_rot_row.evakey[j][x][1].Coeffs, data); err != nil {
+					return nil, err
+				}
+			}
+		}
+	}
+
+	for _, i := range mappingColL {
+		for j := uint64(0); j < decomposition; j++ {
+			bitLog = uint8(len(rotationkey.evakey_rot_col_L[i].evakey[j]))
+			data[pointer] = bitLog
+			pointer += 1
+			for x := uint8(0); x < bitLog; x++ {
+				if pointer, err = ring.WriteCoeffsTo(pointer, N, numberModuli, rotationkey.evakey_rot_col_L[i].evakey[j][x][0].Coeffs, data); err != nil {
+					return nil, err
+				}
+
+				if pointer, err = ring.WriteCoeffsTo(pointer, N, numberModuli, rotationkey.evakey_rot_col_L[i].evakey[j][x][1].Coeffs, data); err != nil {
+					return nil, err
+				}
+			}
+		}
+	}
+
+	for _, i := range mappingColR {
+		for j := uint64(0); j < decomposition; j++ {
+			bitLog = uint8(len(rotationkey.evakey_rot_col_R[i].evakey[j]))
+			data[pointer] = bitLog
+			pointer += 1
+			for x := uint8(0); x < bitLog; x++ {
+				if pointer, err = ring.WriteCoeffsTo(pointer, N, numberModuli, rotationkey.evakey_rot_col_R[i].evakey[j][x][0].Coeffs, data); err != nil {
+					return nil, err
+				}
+
+				if pointer, err = ring.WriteCoeffsTo(pointer, N, numberModuli, rotationkey.evakey_rot_col_R[i].evakey[j][x][1].Coeffs, data); err != nil {
+					return nil, err
+				}
+			}
+		}
+	}
+
+	return data, nil
+}
+
 // UnMarshalBinary decodes a previously marshaled rotation-keys on the target rotation-keys. In contrary to all
 // the other structures, the unmarshaling for rotationkeys only need an empty receiver, as it is not possible to
 // create receiver of the correct format and size without knowing all the content of the marshaled rotationkeys. The memory
@@ -580,54 +902,110 @@
 	mappingColR := make([]uint64, binary.BigEndian.Uint32(data[9:13]))
 
 	rotationkey.bitDecomp = uint64(bitDecomp)
-=======
-// newswitchintkey is a generic methode to generate key-switching keys used in the evaluation, key-switching and rotation-keys generation.
-func newswitchintkey(bfvcontext *BfvContext, sk_in, sk_out *ring.Poly) (switchkey *SwitchingKey) {
->>>>>>> 43b064c8
-
-	switchkey = new(SwitchingKey)
-
-	context := bfvcontext.contextKeys
-
-	var index uint64
-
-	// delta_sk = sk_input - sk_output = GaloisEnd(sk_output, rotation) - sk_output
-
-	switchkey.evakey = make([][2]*ring.Poly, bfvcontext.beta)
-
-	for i := uint64(0); i < bfvcontext.beta; i++ {
-
-		// e
-		switchkey.evakey[i][0] = bfvcontext.gaussianSampler.SampleNTTNew()
-		context.MForm(switchkey.evakey[i][0], switchkey.evakey[i][0])
-		// a
-		switchkey.evakey[i][1] = context.NewUniformPoly()
-
-		// e + sk_in * (qiBarre*qiStar) * 2^w
-		// (qiBarre*qiStar)%qi = 1, else 0
-
-		for j := uint64(0); j < bfvcontext.alpha; j++ {
-
-			index = i*bfvcontext.alpha + j
-
-			qi := context.Modulus[index]
-			p0tmp := sk_in.Coeffs[index]
-			p1tmp := switchkey.evakey[i][0].Coeffs[index]
-
-			for w := uint64(0); w < context.N; w++ {
-				p1tmp[w] = ring.CRed(p1tmp[w]+p0tmp[w], qi)
-			}
-
-			// Handles the case where nb pj does not divides nb qi
-			if index >= uint64(len(context.Modulus)-1) {
-				break
-			}
-
-		}
-
-		// sk_in * (qiBarre*qiStar) * 2^w - a*sk + e
-		context.MulCoeffsMontgomeryAndSub(switchkey.evakey[i][1], sk_out, switchkey.evakey[i][0])
-	}
-
-	return
+
+	rotationkey.evakey_rot_col_L = make(map[uint64]*SwitchingKey)
+	//rotationkey.evakey_rot_col_R = make(map[uint64][][][2]*ring.Poly)
+
+	pointer := uint64(13)
+
+	for i := 0; i < len(mappingColL); i++ {
+		mappingColL[i] = uint64(binary.BigEndian.Uint32(data[pointer : pointer+4]))
+		pointer += 4
+	}
+
+	for i := 0; i < len(mappingColR); i++ {
+		mappingColR[i] = uint64(binary.BigEndian.Uint32(data[pointer : pointer+4]))
+		pointer += 4
+	}
+
+	var bitLog uint64
+	if mappingRow == 1 {
+
+		rotationkey.evakey_rot_row = new(SwitchingKey)
+		rotationkey.evakey_rot_row.bitDecomp = bitDecomp
+		rotationkey.evakey_rot_row.evakey = make([][][2]*ring.Poly, decomposition)
+
+		for j := uint64(0); j < decomposition; j++ {
+
+			bitLog = uint64(data[pointer])
+			pointer += 1
+
+			rotationkey.evakey_rot_row.evakey[j] = make([][2]*ring.Poly, bitLog)
+
+			for x := uint64(0); x < bitLog; x++ {
+
+				rotationkey.evakey_rot_row.evakey[j][x][0] = new(ring.Poly)
+				rotationkey.evakey_rot_row.evakey[j][x][0].Coeffs = make([][]uint64, numberModuli)
+				pointer, _ = ring.DecodeCoeffsNew(pointer, N, numberModuli, rotationkey.evakey_rot_row.evakey[j][x][0].Coeffs, data)
+
+				rotationkey.evakey_rot_row.evakey[j][x][1] = new(ring.Poly)
+				rotationkey.evakey_rot_row.evakey[j][x][1].Coeffs = make([][]uint64, numberModuli)
+				pointer, _ = ring.DecodeCoeffsNew(pointer, N, numberModuli, rotationkey.evakey_rot_row.evakey[j][x][1].Coeffs, data)
+			}
+		}
+	}
+
+	if len(mappingColL) > 0 {
+
+		rotationkey.evakey_rot_col_L = make(map[uint64]*SwitchingKey)
+
+		for _, i := range mappingColL {
+
+			rotationkey.evakey_rot_col_L[i] = new(SwitchingKey)
+			rotationkey.evakey_rot_col_L[i].bitDecomp = bitDecomp
+			rotationkey.evakey_rot_col_L[i].evakey = make([][][2]*ring.Poly, decomposition)
+
+			for j := uint64(0); j < decomposition; j++ {
+
+				bitLog = uint64(data[pointer])
+				pointer += 1
+
+				rotationkey.evakey_rot_col_L[i].evakey[j] = make([][2]*ring.Poly, bitLog)
+
+				for x := uint64(0); x < bitLog; x++ {
+
+					rotationkey.evakey_rot_col_L[i].evakey[j][x][0] = new(ring.Poly)
+					rotationkey.evakey_rot_col_L[i].evakey[j][x][0].Coeffs = make([][]uint64, numberModuli)
+					pointer, _ = ring.DecodeCoeffsNew(pointer, N, numberModuli, rotationkey.evakey_rot_col_L[i].evakey[j][x][0].Coeffs, data)
+
+					rotationkey.evakey_rot_col_L[i].evakey[j][x][1] = new(ring.Poly)
+					rotationkey.evakey_rot_col_L[i].evakey[j][x][1].Coeffs = make([][]uint64, numberModuli)
+					pointer, _ = ring.DecodeCoeffsNew(pointer, N, numberModuli, rotationkey.evakey_rot_col_L[i].evakey[j][x][1].Coeffs, data)
+				}
+			}
+		}
+	}
+
+	if len(mappingColR) > 0 {
+
+		rotationkey.evakey_rot_col_R = make(map[uint64]*SwitchingKey)
+
+		for _, i := range mappingColR {
+
+			rotationkey.evakey_rot_col_R[i] = new(SwitchingKey)
+			rotationkey.evakey_rot_col_R[i].bitDecomp = bitDecomp
+			rotationkey.evakey_rot_col_R[i].evakey = make([][][2]*ring.Poly, decomposition)
+
+			for j := uint64(0); j < decomposition; j++ {
+
+				bitLog = uint64(data[pointer])
+				pointer += 1
+
+				rotationkey.evakey_rot_col_R[i].evakey[j] = make([][2]*ring.Poly, bitLog)
+
+				for x := uint64(0); x < bitLog; x++ {
+
+					rotationkey.evakey_rot_col_R[i].evakey[j][x][0] = new(ring.Poly)
+					rotationkey.evakey_rot_col_R[i].evakey[j][x][0].Coeffs = make([][]uint64, numberModuli)
+					pointer, _ = ring.DecodeCoeffsNew(pointer, N, numberModuli, rotationkey.evakey_rot_col_R[i].evakey[j][x][0].Coeffs, data)
+
+					rotationkey.evakey_rot_col_R[i].evakey[j][x][1] = new(ring.Poly)
+					rotationkey.evakey_rot_col_R[i].evakey[j][x][1].Coeffs = make([][]uint64, numberModuli)
+					pointer, _ = ring.DecodeCoeffsNew(pointer, N, numberModuli, rotationkey.evakey_rot_col_R[i].evakey[j][x][1].Coeffs, data)
+				}
+			}
+		}
+	}
+
+	return nil
 }